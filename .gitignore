# General files to ignore
node_modules/
npm-debug.log
yarn-debug.log
yarn-error.log
.DS_Store
.env
.env.local
.env.development.local
.env.test.local
.env.production.local

# IDE files
.idea/
.vscode/
*.swp
*.swo

# VS Code Extension specific
*.vsix
.vscode-test/
.vscode-test-web/
vsce-*.log
ovsx-*.log

# Build outputs
out/
dist/
lib/
build/
*.tsbuildinfo
*.js.map
*.d.ts.map

# Test outputs
test-out/
test-dist/
coverage/
.nyc_output/

# TypeScript
*.tsbuildinfo

# Python
__pycache__/
*.py[cod]
*$py.class
*.so
.Python
build/
develop-eggs/
dist/
downloads/
eggs/
.eggs/
lib/
lib64/
parts/
sdist/
var/
wheels/
pip-wheel-metadata/
share/python-wheels/
*.egg-info/
.installed.cfg
*.egg
MANIFEST

# Archives and bundles
*.tar.gz
*.zip
*.7z
*.rar

# Logs
*.log
logs/

# Runtime data
pids/
*.pid
*.seed
*.pid.lock

# Temporary files
*.tmp
*.temp
*~
.#*

# OS generated files
.DS_Store
.DS_Store?
._*
.Spotlight-V100
.Trashes
ehthumbs.db
Thumbs.db

# Backup files
*.bak
*.backup
*_backup.*
package_broken.json
package_fixed.json

# Conversation files
olaf-data/handover-conversation*.md

# Development tools

# Project Folders
# Ignore all files in carry-overs but keep the folder
carry-overs/*
!carry-overs/.gitkeep

<<<<<<< HEAD
=======
# Test repositories and research scratch space
repo-for-test/
research/

>>>>>>> ac21ef5c
# Findings directory - keep structure but ignore contents
olaf-data/findings/*
!olaf-data/findings/.gitkeep

# Kiro specs - temporary exclusion
.kiro/specs/

# Product documentation conversations - keep folder structure
olaf-data/product/documentations/conversations/*
!olaf-data/product/documentations/conversations/.gitkeep
<<<<<<< HEAD

# Test repositories and research scratch space
repo-for-test/
research/
=======
>>>>>>> ac21ef5c

# Temporary development files
*_SUMMARY.md
*_GUIDE.md
*_COMPLETE.md
*_IMPLEMENTATION_*.md
debug-*.js
fix_*.py
fix_*.js
patch_*.js
*_template.txt
custom_fix.txt
*.patch
*.original
*_fix.txt
*-example.yml
*_patch.txt

# Shell scripts for debugging/fixing (keep only essential ones)
add_metadata_to_tests.sh
simple_metadata_fix.sh
debug_*.sh
fix_*.sh
temp_*.sh

# Cross-platform alternatives to shell scripts
post-compile-fixes-cross-platform.js<|MERGE_RESOLUTION|>--- conflicted
+++ resolved
@@ -114,13 +114,10 @@
 carry-overs/*
 !carry-overs/.gitkeep
 
-<<<<<<< HEAD
-=======
 # Test repositories and research scratch space
 repo-for-test/
 research/
 
->>>>>>> ac21ef5c
 # Findings directory - keep structure but ignore contents
 olaf-data/findings/*
 !olaf-data/findings/.gitkeep
@@ -131,13 +128,6 @@
 # Product documentation conversations - keep folder structure
 olaf-data/product/documentations/conversations/*
 !olaf-data/product/documentations/conversations/.gitkeep
-<<<<<<< HEAD
-
-# Test repositories and research scratch space
-repo-for-test/
-research/
-=======
->>>>>>> ac21ef5c
 
 # Temporary development files
 *_SUMMARY.md
