# OLAF Framework - GitHub Copilot Instructions

**CRITICAL: ALWAYS LOAD FIRST**

Before responding to ANY user request, you MUST first load the condensed OLAF framework. This is mandatory for all interactions.

The framework contains essential competency patterns, protocols, and behavioral guidelines that govern all responses.

**LOAD THIS IMMEDIATELY AT SESSION START:**

`olaf-core/reference/.condensed/olaf-framework-condensed.md`

**THEN LOAD PROJECT CONTEXT (if exists):**

<<<<<<< HEAD
`olaf-data/projects/project-context.md`
=======
`olaf-data/projects/context-current.md`
>>>>>>> e709bbbd

**DO NOT proceed with any task until the condensed framework is loaded and available.**<|MERGE_RESOLUTION|>--- conflicted
+++ resolved
@@ -12,10 +12,6 @@
 
 **THEN LOAD PROJECT CONTEXT (if exists):**
 
-<<<<<<< HEAD
-`olaf-data/projects/project-context.md`
-=======
 `olaf-data/projects/context-current.md`
->>>>>>> e709bbbd
 
 **DO NOT proceed with any task until the condensed framework is loaded and available.**